--- conflicted
+++ resolved
@@ -26,11 +26,7 @@
 #include "pyjit.h"
 #include "pycomp.h"
 
-<<<<<<< HEAD
-unordered_map<PyjionJittedCode*, JittedCode*> g_pyjionJittedCode;
-=======
 #include <vector>
->>>>>>> 21f39890
 
 PyObject* __stdcall Jit_EvalHelper(void* state, PyFrameObject*frame) {
     PyThreadState *tstate = PyThreadState_GET();
@@ -53,7 +49,6 @@
     return _Py_CheckFunctionResult(NULL, res, "Jit_EvalHelper");
 }
 
-<<<<<<< HEAD
 extern "C" __declspec(dllexport) void JitInit() {
     g_jit = getJit();
 
@@ -84,14 +79,11 @@
     return (PyObject *)jittedcode_new_direct();
 }
 
+#ifdef NO_TRACE
+
+unordered_map<PyjionJittedCode*, JittedCode*> g_pyjionJittedCode;
+
 __declspec(dllexport) bool jit_compile(PyCodeObject* code) {
-=======
-#ifdef NO_TRACE
-
-unordered_map<PyJittedCode*, JittedCode*> g_jittedCode;
-
-extern "C" __declspec(dllexport) PyJittedCode* JitCompile(PyCodeObject* code) {
->>>>>>> 21f39890
     if (strcmp(PyUnicode_AsUTF8(code->co_name), "<module>") == 0) {
         return false;
     }
@@ -120,212 +112,12 @@
         return false;
     }
 
-<<<<<<< HEAD
     g_pyjionJittedCode[jittedCode] = res;
-    jittedCode->j_evalfunc = &Jit_EvalHelper; //(Py_EvalFunc)res->get_code_addr();
-=======
-    auto jittedCode = (PyJittedCode*)PyJittedCode_New();
-    if (jittedCode == nullptr) {
-        // OOM
-        delete res;
-        return nullptr;
-    }
-
-    g_jittedCode[jittedCode] = res;
     jittedCode->j_evalfunc = &Jit_EvalHelper;
->>>>>>> 21f39890
     jittedCode->j_evalstate = res->get_code_addr();
     return true;
 }
-#else
-
-// Tracks types for a function call.  Each argument has a SpecializedTreeNode with
-// children for the subsequent arguments.  When we get to the leaves of the tree
-// we'll have a jitted code object & optimized evalutation function optimized
-// for those arguments.  
-struct SpecializedTreeNode {
-    vector<pair<PyTypeObject*, SpecializedTreeNode*>> children;
-    Py_EvalFunc addr;
-    JittedCode* jittedCode;
-    int hitCount;
-
-    SpecializedTreeNode* getNextNode(PyTypeObject* type) {
-        for (auto cur = children.begin(); cur != children.end(); cur++) {
-            if (cur->first == type) {
-                return cur->second;
-            }
-        }
-
-        auto res = new SpecializedTreeNode();
-        children.push_back(pair<PyTypeObject*, SpecializedTreeNode*>(type, res));
-        return res;
-    }
-
-    ~SpecializedTreeNode() {
-        delete jittedCode;
-        for (auto cur = children.begin(); cur != children.end(); cur++) {
-            delete cur->second;
-        }
-    }
-};
-
-
-// Holds onto all of the data that we use while tracing, and the specialized function(s)
-// that we produce.
-struct TraceInfo {
-    PyCodeObject *code;
-    SpecializedTreeNode* funcs;
-
-    TraceInfo(PyCodeObject *code) {
-        this->code = code;
-        funcs = new SpecializedTreeNode();
-    }
-
-    ~TraceInfo() {
-        delete funcs;
-    }
-};
-
-AbstractValueKind GetAbstractType(PyTypeObject* type) {
-    if (type == nullptr) {
-        return AVK_Any;
-    } else if (type == &PyLong_Type) {
-        return AVK_Integer;
-    }
-    else if (type == &PyFloat_Type) {
-        return AVK_Float;
-    }
-    else if (type == &PyDict_Type) {
-        return AVK_Dict;
-    }
-    else if (type == &PyTuple_Type) {
-        return AVK_Tuple;
-    }
-    else if (type == &PyList_Type) {
-        return AVK_List;
-    }
-    else if (type == &PyBool_Type) {
-        return AVK_Bool;
-    }
-    else if (type == &PyUnicode_Type) {
-        return AVK_String;
-    }
-    else if (type == &PyBytes_Type) {
-        return AVK_Bytes;
-    }
-    else if (type == &PySet_Type) {
-        return AVK_Set;
-    }
-    else if (type == &_PyNone_Type) {
-        return AVK_None;
-    }
-    else if (type == &PyFunction_Type) {
-        return AVK_Function;
-    }
-    else if (type == &PySlice_Type) {
-        return AVK_Slice;
-    }
-    else if (type == &PyComplex_Type) {
-        return AVK_Complex;
-    }
-    return AVK_Any;
-}
-
-PyTypeObject* GetArgType(int arg, PyObject** locals) {
-    auto objValue = locals[arg];
-    PyTypeObject* type = nullptr;
-    if (objValue != nullptr) {
-        type = objValue->ob_type;
-        // We currently only generate optimal code for ints and floats,
-        // so don't bother specializing on other types...
-        if (type != &PyLong_Type && type != &PyFloat_Type) {
-            type = nullptr;
-        }
-    }
-    return type;
-}
-
-PyObject* __stdcall Jit_EvalTrace(void* state, PyFrameObject*frame) {
-    // Walk our tree of argument types to find the SpecializedTreeNode which
-    // corresponds with our sets of arguments here.
-    auto trace = (TraceInfo*)state;
-    SpecializedTreeNode* curNode = trace->funcs;
-    int argCount = frame->f_code->co_argcount + frame->f_code->co_kwonlyargcount;
-    for (int i = 0; i < argCount; i++) {
-        curNode = curNode->getNextNode(GetArgType(i, frame->f_localsplus));
-    }
-
-    curNode->hitCount += 1;
-
-    if (curNode->addr != nullptr) {
-        // we have a specialized function for this, just invoke it
-        return Jit_EvalHelper(curNode->addr, frame);
-    }
-
-    // No specialized function yet, let's see if we should create one...
-    if (curNode->hitCount > 500) {
-        // Compile and run the now compiled code...
-        PythonCompiler jitter(trace->code);
-        AbstractInterpreter interp(trace->code, &jitter);
-
-        // provide the interpreter information about the specialized types
-        for (int i = 0; i < argCount; i++) {
-            auto type = GetAbstractType(GetArgType(i, frame->f_localsplus));
-            interp.set_local_type(i, type);
-        }
-
-        auto res = interp.compile();
-
-        if (res == nullptr) {
-#ifdef DEBUG_TRACE
-            printf("Compilation failure #%d\r\n", ++failCount);
-#endif
-            return PyEval_EvalFrameEx_NoJit(frame, 0);
-        }
-
-        // Update the jitted information for this tree node
-        curNode->addr = (Py_EvalFunc)res->get_code_addr();
-        curNode->jittedCode = res;
-
-        // And finally dispatch to the newly compiled code
-        return Jit_EvalHelper(curNode->addr, frame);
-    }
-
-    return PyEval_EvalFrameEx_NoJit(frame, 0);
-}
-
-extern "C" __declspec(dllexport) PyJittedCode* JitCompile(PyCodeObject* code) {
-    if (strcmp(PyUnicode_AsUTF8(code->co_name), "<module>") == 0) {
-        return nullptr;
-    }
-#ifdef DEBUG_TRACE
-    static int compileCount = 0, failCount = 0;
-    printf("Tracing %s from %s line %d #%d (%d failures so far)\r\n",
-        PyUnicode_AsUTF8(code->co_name),
-        PyUnicode_AsUTF8(code->co_filename),
-        code->co_firstlineno,
-        ++compileCount,
-        failCount);
-#endif
-
-    TraceInfo* trace = new TraceInfo(code);
-    if (trace == nullptr) {
-        return nullptr;
-    }
-    PyJittedCode* res = (PyJittedCode*)PyJittedCode_New();
-    if (res == nullptr) {
-        delete trace;
-        return nullptr;
-    }
-
-    res->j_evalfunc = &Jit_EvalTrace;
-    res->j_evalstate = trace;
-    return res;
-}
-
-#endif
-
-<<<<<<< HEAD
+
 static PY_UINT64_T HOT_CODE = 20000;
 
 extern "C" __declspec(dllexport) PyObject *EvalFrame(PyFrameObject *f, int throwflag) {
@@ -354,17 +146,199 @@
 
     return PyEval_EvalFrameEx_NoJit(f, throwflag);
 }
-
+#else
+
+// Tracks types for a function call.  Each argument has a SpecializedTreeNode with
+// children for the subsequent arguments.  When we get to the leaves of the tree
+// we'll have a jitted code object & optimized evalutation function optimized
+// for those arguments.  
+struct SpecializedTreeNode {
+    vector<pair<PyTypeObject*, SpecializedTreeNode*>> children;
+    Py_EvalFunc addr;
+    JittedCode* jittedCode;
+    int hitCount;
+
+    SpecializedTreeNode* getNextNode(PyTypeObject* type) {
+        for (auto cur = children.begin(); cur != children.end(); cur++) {
+            if (cur->first == type) {
+                return cur->second;
+            }
+        }
+
+        auto res = new SpecializedTreeNode();
+        children.push_back(pair<PyTypeObject*, SpecializedTreeNode*>(type, res));
+        return res;
+    }
+
+    ~SpecializedTreeNode() {
+        delete jittedCode;
+        for (auto cur = children.begin(); cur != children.end(); cur++) {
+            delete cur->second;
+        }
+    }
+};
+
+
+// Holds onto all of the data that we use while tracing, and the specialized function(s)
+// that we produce.
+struct TraceInfo {
+    PyCodeObject *code;
+    SpecializedTreeNode* funcs;
+
+    TraceInfo(PyCodeObject *code) {
+        this->code = code;
+        funcs = new SpecializedTreeNode();
+    }
+
+    ~TraceInfo() {
+        delete funcs;
+    }
+};
+
+AbstractValueKind GetAbstractType(PyTypeObject* type) {
+    if (type == nullptr) {
+        return AVK_Any;
+    } else if (type == &PyLong_Type) {
+        return AVK_Integer;
+    }
+    else if (type == &PyFloat_Type) {
+        return AVK_Float;
+    }
+    else if (type == &PyDict_Type) {
+        return AVK_Dict;
+    }
+    else if (type == &PyTuple_Type) {
+        return AVK_Tuple;
+    }
+    else if (type == &PyList_Type) {
+        return AVK_List;
+    }
+    else if (type == &PyBool_Type) {
+        return AVK_Bool;
+    }
+    else if (type == &PyUnicode_Type) {
+        return AVK_String;
+    }
+    else if (type == &PyBytes_Type) {
+        return AVK_Bytes;
+    }
+    else if (type == &PySet_Type) {
+        return AVK_Set;
+    }
+    else if (type == &_PyNone_Type) {
+        return AVK_None;
+    }
+    else if (type == &PyFunction_Type) {
+        return AVK_Function;
+    }
+    else if (type == &PySlice_Type) {
+        return AVK_Slice;
+    }
+    else if (type == &PyComplex_Type) {
+        return AVK_Complex;
+    }
+    return AVK_Any;
+}
+
+PyTypeObject* GetArgType(int arg, PyObject** locals) {
+    auto objValue = locals[arg];
+    PyTypeObject* type = nullptr;
+    if (objValue != nullptr) {
+        type = objValue->ob_type;
+        // We currently only generate optimal code for ints and floats,
+        // so don't bother specializing on other types...
+        if (type != &PyLong_Type && type != &PyFloat_Type) {
+            type = nullptr;
+        }
+    }
+    return type;
+}
+
+PyObject* __stdcall Jit_EvalTrace(void* state, PyFrameObject*frame) {
+    // Walk our tree of argument types to find the SpecializedTreeNode which
+    // corresponds with our sets of arguments here.
+    auto trace = (TraceInfo*)state;
+    SpecializedTreeNode* curNode = trace->funcs;
+    int argCount = frame->f_code->co_argcount + frame->f_code->co_kwonlyargcount;
+    for (int i = 0; i < argCount; i++) {
+        curNode = curNode->getNextNode(GetArgType(i, frame->f_localsplus));
+    }
+
+    curNode->hitCount += 1;
+
+    if (curNode->addr != nullptr) {
+        // we have a specialized function for this, just invoke it
+        return Jit_EvalHelper(curNode->addr, frame);
+    }
+
+    // No specialized function yet, let's see if we should create one...
+    if (curNode->hitCount > 500) {
+        // Compile and run the now compiled code...
+        PythonCompiler jitter(trace->code);
+        AbstractInterpreter interp(trace->code, &jitter);
+
+        // provide the interpreter information about the specialized types
+        for (int i = 0; i < argCount; i++) {
+            auto type = GetAbstractType(GetArgType(i, frame->f_localsplus));
+            interp.set_local_type(i, type);
+        }
+
+        auto res = interp.compile();
+
+        if (res == nullptr) {
+#ifdef DEBUG_TRACE
+            printf("Compilation failure #%d\r\n", ++failCount);
+#endif
+            return PyEval_EvalFrameEx_NoJit(frame, 0);
+        }
+
+        // Update the jitted information for this tree node
+        curNode->addr = (Py_EvalFunc)res->get_code_addr();
+        curNode->jittedCode = res;
+
+        // And finally dispatch to the newly compiled code
+        return Jit_EvalHelper(curNode->addr, frame);
+    }
+
+    return PyEval_EvalFrameEx_NoJit(frame, 0);
+}
+
+__declspec(dllexport) bool jit_compile(PyCodeObject* code) {
+    if (strcmp(PyUnicode_AsUTF8(code->co_name), "<module>") == 0) {
+        return nullptr;
+    }
+#ifdef DEBUG_TRACE
+    static int compileCount = 0, failCount = 0;
+    printf("Tracing %s from %s line %d #%d (%d failures so far)\r\n",
+        PyUnicode_AsUTF8(code->co_name),
+        PyUnicode_AsUTF8(code->co_filename),
+        code->co_firstlineno,
+        ++compileCount,
+        failCount);
+#endif
+
+    TraceInfo* trace = new TraceInfo(code);
+    if (trace == nullptr) {
+        return nullptr;
+    }
+    PyjionJittedCode* res = jittedcode_new_direct();
+    if (res == nullptr) {
+        delete trace;
+        return false;
+    }
+
+    res->j_evalfunc = &Jit_EvalTrace;
+    res->j_evalstate = trace;
+    code->co_extra = (PyObject *)res;
+    return true;
+}
+
+#endif
 
 void PyjionJitFree(PyjionJittedCode* function) {
+#ifdef NO_TRACE
     auto find = g_pyjionJittedCode.find(function);
     if (find != g_pyjionJittedCode.end()) {
-=======
-extern "C" __declspec(dllexport) void JitFree(PyJittedCode* function) {
-#ifdef NO_TRACE
-    auto find = g_jittedCode.find(function);
-    if (find != g_jittedCode.end()) {
->>>>>>> 21f39890
         auto code = find->second;
 
         delete code;
