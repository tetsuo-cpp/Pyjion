--- conflicted
+++ resolved
@@ -30,6 +30,7 @@
 
 #include <vector>
 //#define NO_TRACE
+//#define TRACE_TREE
 
 
 PyObject* __stdcall Jit_EvalHelper(void* state, PyFrameObject*frame) {
@@ -130,21 +131,26 @@
 // we'll have a jitted code object & optimized evalutation function optimized
 // for those arguments.  
 struct SpecializedTreeNode {
+#ifdef TRACE_TREE
+    vector<pair<PyTypeObject*, SpecializedTreeNode*>> children;
+#else
     vector<PyTypeObject*> types;
-#ifdef OLD
-    vector<pair<PyTypeObject*, SpecializedTreeNode*>> children;
 #endif
     Py_EvalFunc addr;
     JittedCode* jittedCode;
     int hitCount;
 
+#ifdef TRACE_TREE
+    SpecializedTreeNode() {
+#else
     SpecializedTreeNode(vector<PyTypeObject*>& types) : types(types) {
+#endif
         addr = nullptr;
         jittedCode = nullptr;     
         hitCount = 0;
     }
 
-#ifdef OLD
+#ifdef TRACE_TREE
     SpecializedTreeNode* getNextNode(PyTypeObject* type) {
         for (auto cur = children.begin(); cur != children.end(); cur++) {
             if (cur->first == type) {
@@ -153,16 +159,15 @@
         }
 
         auto res = new SpecializedTreeNode();
-      def  children.push_back(pair<PyTypeObject*, SpecializedTreeNode*>(type, res));
+        children.push_back(pair<PyTypeObject*, SpecializedTreeNode*>(type, res));
         return res;
     }
 #endif
 
     ~SpecializedTreeNode() {
         delete jittedCode;
-#ifdef OLD
-        for (auto cur = childre
-            n.begin(); cur != children.end(); cur++) {
+#ifdef TRACE_TREE
+        for (auto cur = children.begin(); cur != children.end(); cur++) {
             delete cur->second;
         }
 #endif
@@ -174,27 +179,28 @@
 // that we produce.
 struct TraceInfo {
     PyCodeObject *code;
-#ifdef OLD
+#ifdef TRACE_TREE
     SpecializedTreeNode* funcs;
-#endif
-
+#else
     vector<SpecializedTreeNode*> opt;
+#endif
     Py_EvalFunc Generic;
 
     TraceInfo(PyCodeObject *code) {
         this->code = code;
-#ifdef OLD
+#ifdef TRACE_TREE
         funcs = new SpecializedTreeNode();
 #endif
         Generic = nullptr;
     }
 
     ~TraceInfo() {
+#ifdef TRACE_TREE
+        delete funcs;
+#else
         for (auto cur = opt.begin(); cur != opt.end(); cur++) {
             delete *cur;
         }
-#ifdef OLD
-        delete funcs;
 #endif
     }
 };
@@ -258,7 +264,6 @@
     return type;
 }
 
-<<<<<<< HEAD
 PyObject* __stdcall Jit_EvalGeneric(void* state, PyFrameObject*frame) {
     auto trace = (TraceInfo*)state;
     return Jit_EvalHelper(trace->Generic, frame);
@@ -266,13 +271,78 @@
 
 #define MAX_TRACE 5
 
-PyObject* __stdcall Jit_EvalTrace(void* state, PyFrameObject*frame) {
-=======
 PyObject* __stdcall Jit_EvalTrace(void* state, PyFrameObject *frame) {
->>>>>>> ee43e667
     // Walk our tree of argument types to find the SpecializedTreeNode which
     // corresponds with our sets of arguments here.
     auto trace = (TraceInfo*)state;
+
+#ifdef TRACE_TREE
+    // no match on specialized functions...
+
+    SpecializedTreeNode* curNode = trace->funcs;
+    int argCount = frame->f_code->co_argcount + frame->f_code->co_kwonlyargcount;
+    for (int i = 0; i < argCount; i++) {
+        curNode = curNode->getNextNode(GetArgType(i, frame->f_localsplus));
+    }
+
+    curNode->hitCount += 1;
+
+    if (curNode->addr != nullptr) {
+        // we have a specialized function for this, just invoke it
+        return Jit_EvalHelper(curNode->addr, frame);
+    }
+
+    // No specialized function yet, let's see if we should create one...
+    auto jittedCode = (PyjionJittedCode *)trace->code->co_extra;
+    if (curNode->hitCount > jittedCode->j_specialization_threshold) {
+        // Compile and run the now compiled code...
+        PythonCompiler jitter(trace->code);
+        AbstractInterpreter interp(trace->code, &jitter);
+
+        // provide the interpreter information about the specialized types
+        for (int i = 0; i < argCount; i++) {
+            auto type = GetAbstractType(GetArgType(i, frame->f_localsplus));
+            interp.set_local_type(i, type);
+        }
+
+        auto res = interp.compile();
+        bool isSpecialized = false;
+        for (int i = 0; i < argCount; i++) {
+            auto type = GetAbstractType(GetArgType(i, frame->f_localsplus));
+            if (type == AVK_Integer || type == AVK_Float) {
+                if (!interp.get_local_info(0, i).ValueInfo.needs_boxing()) {
+                    isSpecialized = true;
+                }
+            }
+        }
+
+        printf("Tracing %s from %s line %d %s\r\n",
+            PyUnicode_AsUTF8(frame->f_code->co_name),
+            PyUnicode_AsUTF8(frame->f_code->co_filename),
+            frame->f_code->co_firstlineno,
+            isSpecialized ? "specialized" : ""
+            );
+
+        if (res == nullptr) {
+#ifdef DEBUG_TRACE
+            printf("Compilation failure #%d\r\n", ++failCount);
+#endif
+            return PyEval_EvalFrameDefault(frame, 0);
+        }
+
+        // Update the jitted information for this tree node
+        curNode->addr = (Py_EvalFunc)res->get_code_addr();
+        curNode->jittedCode = res;
+        if (!isSpecialized) {
+            trace->Generic = curNode->addr;
+            PyjionJittedCode* pyjionCode = (PyjionJittedCode*)frame->f_code->co_extra;
+            pyjionCode->j_evalfunc = Jit_EvalGeneric;
+        }
+
+        // And finally dispatch to the newly compiled code
+        return Jit_EvalHelper(curNode->addr, frame);
+    }
+#else
 
     for (auto cur = trace->opt.begin(); cur != trace->opt.end(); cur++) {
         PyObject** locals = frame->f_localsplus;
@@ -338,7 +408,7 @@
 #ifdef DEBUG_TRACE
                     printf("Compilation failure #%d\r\n", ++failCount);
 #endif
-                    return PyEval_EvalFrameEx_NoJit(frame, 0);
+                    return PyEval_EvalFrameDefault(frame, 0);
                 }
 
                 // Update the jitted information for this tree node
@@ -348,14 +418,15 @@
                     // We didn't produce a specialized function, force all code down
                     // the generic code path.
                     trace->Generic = opt->addr;
-                    frame->f_code->co_jitted->j_evalfunc = Jit_EvalGeneric;
+                    PyjionJittedCode* pyjionCode = (PyjionJittedCode*)frame->f_code->co_extra;
+                    pyjionCode->j_evalfunc = Jit_EvalGeneric;
                 }
 
                 // And finally dispatch to the newly compiled code
                 return Jit_EvalHelper(opt->addr, frame);
             }
 
-            return PyEval_EvalFrameEx_NoJit(frame, 0);
+            return PyEval_EvalFrameDefault(frame, 0);
         }
     }
 
@@ -370,79 +441,9 @@
         
         trace->opt.push_back(new SpecializedTreeNode(types));
     }
-    
-#if OLD
-    // no match on specialized functions...
-
-    SpecializedTreeNode* curNode = trace->funcs;
-    int argCount = frame->f_code->co_argcount + frame->f_code->co_kwonlyargcount;
-    for (int i = 0; i < argCount; i++) {
-        curNode = curNode->getNextNode(GetArgType(i, frame->f_localsplus));
-    }
-
-    curNode->hitCount += 1;
-
-    if (curNode->addr != nullptr) {
-        // we have a specialized function for this, just invoke it
-        return Jit_EvalHelper(curNode->addr, frame);
-    }
-
-    // No specialized function yet, let's see if we should create one...
-    auto jittedCode = (PyjionJittedCode *)trace->code->co_extra;
-    if (curNode->hitCount > jittedCode->j_specialization_threshold) {
-        // Compile and run the now compiled code...
-        PythonCompiler jitter(trace->code);
-        AbstractInterpreter interp(trace->code, &jitter);
-
-        // provide the interpreter information about the specialized types
-        for (int i = 0; i < argCount; i++) {
-            auto type = GetAbstractType(GetArgType(i, frame->f_localsplus));
-            interp.set_local_type(i, type);
-        }
-
-        auto res = interp.compile();
-        bool isSpecialized = false;
-        for (int i = 0; i < argCount; i++) {
-            auto type = GetAbstractType(GetArgType(i, frame->f_localsplus));
-            if (type == AVK_Integer || type == AVK_Float) {
-                if (!interp.get_local_info(0, i).ValueInfo.needs_boxing()) {
-                    isSpecialized = true;
-                }
-            }
-        }
-
-        printf("Tracing %s from %s line %d %s\r\n",
-            PyUnicode_AsUTF8(frame->f_code->co_name),
-            PyUnicode_AsUTF8(frame->f_code->co_filename),
-            frame->f_code->co_firstlineno,
-            isSpecialized ? "specialized" : ""
-            );
-
-        if (res == nullptr) {
-#ifdef DEBUG_TRACE
-            printf("Compilation failure #%d\r\n", ++failCount);
-#endif
-            return PyEval_EvalFrameDefault(frame, 0);
-        }
-
-        // Update the jitted information for this tree node
-        curNode->addr = (Py_EvalFunc)res->get_code_addr();
-        curNode->jittedCode = res;
-        if (!isSpecialized) {
-            trace->Generic = curNode->addr;
-            frame->f_code->co_jitted->j_evalfunc = Jit_EvalGeneric;
-        }
-
-        // And finally dispatch to the newly compiled code
-        return Jit_EvalHelper(curNode->addr, frame);
-    }
-<<<<<<< HEAD
-#endif
-    return PyEval_EvalFrameEx_NoJit(frame, 0);
-=======
+#endif
 
     return PyEval_EvalFrameDefault(frame, 0);
->>>>>>> ee43e667
 }
 
 __declspec(dllexport) bool jit_compile(PyCodeObject* code) {
