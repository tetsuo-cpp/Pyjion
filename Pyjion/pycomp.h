/*
* The MIT License (MIT)
*
* Copyright (c) Microsoft Corporation
*
* Permission is hereby granted, free of charge, to any person obtaining a
* copy of this software and associated documentation files (the "Software"),
* to deal in the Software without restriction, including without limitation
* the rights to use, copy, modify, merge, publish, distribute, sublicense,
* and/or sell copies of the Software, and to permit persons to whom the
* Software is furnished to do so, subject to the following conditions:
*
* The above copyright notice and this permission notice shall be included
* in all copies or substantial portions of the Software.
*
* THE SOFTWARE IS PROVIDED "AS IS", WITHOUT WARRANTY OF ANY KIND, EXPRESS
* OR IMPLIED, INCLUDING BUT NOT LIMITED TO THE WARRANTIES OF MERCHANTABILITY,
* FITNESS FOR A PARTICULAR PURPOSE AND NONINFRINGEMENT. IN NO EVENT SHALL
* THE AUTHORS OR COPYRIGHT HOLDERS BE LIABLE FOR ANY CLAIM, DAMAGES OR
* OTHER LIABILITY, WHETHER IN AN ACTION OF CONTRACT, TORT OR OTHERWISE,
* ARISING FROM, OUT OF OR IN CONNECTION WITH THE SOFTWARE OR THE USE OR
* OTHER DEALINGS IN THE SOFTWARE.
*
*/

#ifndef PYCOMP_H
#define PYCOMP_H

#include <stdint.h>
#include <winwrap.h>

#include <windef.h>
#include <winnt.h>
#include <stdlib.h>
#include <wchar.h>
#include <objbase.h>
#include <stddef.h>
#include <float.h>
#include <math.h>
#include <time.h>
#include <limits.h>
#include <assert.h>

#include "ipycomp.h"
#include "jitinfo.h"
#include "ilgen.h"
<<<<<<< HEAD
=======
#include "intrins.h"
#include "absint.h"

// binary operator helpers
#define METHOD_ADD_TOKEN                         0x00000000
#define METHOD_MULTIPLY_TOKEN                    0x00000001
#define METHOD_SUBTRACT_TOKEN                    0x00000002
#define METHOD_DIVIDE_TOKEN                      0x00000003
#define METHOD_FLOORDIVIDE_TOKEN                 0x00000004
#define METHOD_POWER_TOKEN                       0x00000005
#define METHOD_MODULO_TOKEN                      0x00000006
#define METHOD_SUBSCR_TOKEN                      0x00000007
#define METHOD_STOREMAP_TOKEN                    0x00000008
#define METHOD_RICHCMP_TOKEN                     0x00000009
#define METHOD_CONTAINS_TOKEN                    0x0000000A
#define METHOD_NOTCONTAINS_TOKEN                 0x0000000B
#define METHOD_STORESUBSCR_TOKEN                 0x0000000C
#define METHOD_DELETESUBSCR_TOKEN                0x0000000D
#define METHOD_NEWFUNCTION_TOKEN                 0x0000000E
#define METHOD_GETITER_TOKEN                     0x0000000F
#define METHOD_DECREF_TOKEN                      0x00000010
#define METHOD_GETBUILDCLASS_TOKEN               0x00000011
#define METHOD_LOADNAME_TOKEN                    0x00000012
#define METHOD_STORENAME_TOKEN                   0x00000013
#define METHOD_UNPACK_SEQUENCE_TOKEN             0x00000014
#define METHOD_UNPACK_SEQUENCEEX_TOKEN           0x00000015
#define METHOD_DELETENAME_TOKEN                  0x00000016
#define METHOD_PYCELL_SET_TOKEN                  0x00000017
#define METHOD_SET_CLOSURE                       0x00000018
#define METHOD_BUILD_SLICE                       0x00000019
#define METHOD_UNARY_POSITIVE                    0x0000001A
#define METHOD_UNARY_NEGATIVE                    0x0000001B
#define METHOD_UNARY_NOT                         0x0000001C
#define METHOD_UNARY_INVERT                      0x0000001D
#define METHOD_MATRIX_MULTIPLY_TOKEN             0x0000001E
#define METHOD_BINARY_LSHIFT_TOKEN               0x0000001F
#define METHOD_BINARY_RSHIFT_TOKEN               0x00000020
#define METHOD_BINARY_AND_TOKEN                  0x00000021
#define METHOD_BINARY_XOR_TOKEN                  0x00000022
#define METHOD_BINARY_OR_TOKEN                   0x00000023
#define METHOD_LIST_APPEND_TOKEN                 0x00000024
#define METHOD_SET_ADD_TOKEN                     0x00000025
#define METHOD_INPLACE_POWER_TOKEN               0x00000026
#define METHOD_INPLACE_MULTIPLY_TOKEN            0x00000027
#define METHOD_INPLACE_MATRIX_MULTIPLY_TOKEN     0x00000028
#define METHOD_INPLACE_TRUE_DIVIDE_TOKEN         0x00000029
#define METHOD_INPLACE_FLOOR_DIVIDE_TOKEN        0x0000002A
#define METHOD_INPLACE_MODULO_TOKEN              0x0000002B
#define METHOD_INPLACE_ADD_TOKEN                 0x0000002C
#define METHOD_INPLACE_SUBTRACT_TOKEN            0x0000002D
#define METHOD_INPLACE_LSHIFT_TOKEN              0x0000002E
#define METHOD_INPLACE_RSHIFT_TOKEN              0x0000002F
#define METHOD_INPLACE_AND_TOKEN                 0x00000030
#define METHOD_INPLACE_XOR_TOKEN                 0x00000031
#define METHOD_INPLACE_OR_TOKEN                  0x00000032
#define METHOD_MAP_ADD_TOKEN                     0x00000033
#define METHOD_PRINT_EXPR_TOKEN                  0x00000034
#define METHOD_LOAD_CLASSDEREF_TOKEN             0x00000035
#define METHOD_PREPARE_EXCEPTION                 0x00000036
#define METHOD_DO_RAISE                          0x00000037
#define METHOD_EH_TRACE                          0x00000038
#define METHOD_COMPARE_EXCEPTIONS                0x00000039
#define METHOD_UNBOUND_LOCAL                     0x0000003A
#define METHOD_DEBUG_TRACE                       0x0000003B
#define METHOD_CALLNKW_TOKEN                     0x0000003D
#define METHOD_DEBUG_DUMP_FRAME                  0x0000003E
#define METHOD_UNWIND_EH                         0x0000003F
#define METHOD_PY_PUSHFRAME                      0x00000041
#define METHOD_PY_POPFRAME                       0x00000042
#define METHOD_PY_IMPORTNAME                     0x00000043

#define METHOD_PY_IMPORTFROM                     0x00000045
#define METHOD_PY_IMPORTSTAR                     0x00000046
#define METHOD_IS                                0x00000049
#define METHOD_ISNOT                             0x0000004A
#define METHOD_IS_BOOL                           0x0000004B
#define METHOD_ISNOT_BOOL                        0x0000004C
#define METHOD_GETITER_OPTIMIZED_TOKEN           0x0000004D
#define METHOD_COMPARE_EXCEPTIONS_INT            0x0000004E
#define METHOD_CONTAINS_INT_TOKEN                0x0000004F
#define METHOD_NOTCONTAINS_INT_TOKEN             0x00000050
#define METHOD_UNARY_NOT_INT                     0x00000051
#define METHOD_RICHEQUALS_GENERIC_TOKEN          0x00000052
#define METHOD_FLOAT_FROM_DOUBLE                 0x00000053
#define METHOD_BOOL_FROM_LONG                    0x00000054
#define METHOD_PYERR_SETSTRING                   0x00000055
#define METHOD_BOX_TAGGED_PTR                    0x00000056

#define METHOD_ADD_INT_TOKEN                     0x00000057
#define METHOD_DIVIDE_INT_TOKEN                  0x00000058
#define METHOD_FLOORDIVIDE_INT_TOKEN             0x00000059
#define METHOD_POWER_INT_TOKEN                   0x0000005A    
#define METHOD_MODULO_INT_TOKEN                  0x0000005B
#define METHOD_BINARY_LSHIFT_INT_TOKEN           0x0000005C
#define METHOD_BINARY_RSHIFT_INT_TOKEN           0x0000005D
#define METHOD_BINARY_AND_INT_TOKEN              0x0000005E
#define METHOD_BINARY_XOR_INT_TOKEN              0x0000005F
#define METHOD_BINARY_OR_INT_TOKEN               0x00000060
#define METHOD_MULTIPLY_INT_TOKEN                0x00000061
#define METHOD_SUBTRACT_INT_TOKEN                0x00000062
#define METHOD_UNARY_NEGATIVE_INT                0x00000063
#define METHOD_UNARY_NOT_INT_PUSH_BOOL           0x00000064

#define METHOD_EQUALS_INT_TOKEN                  0x00000065
#define METHOD_LESS_THAN_INT_TOKEN               0x00000066
#define METHOD_LESS_THAN_EQUALS_INT_TOKEN        0x00000067
#define METHOD_NOT_EQUALS_INT_TOKEN              0x00000068
#define METHOD_GREATER_THAN_INT_TOKEN            0x00000069
#define METHOD_GREATER_THAN_EQUALS_INT_TOKEN     0x0000006A
#define METHOD_PERIODIC_WORK                     0x0000006B

#define METHOD_EXTENDLIST_TOKEN                  0x0000006C
#define METHOD_LISTTOTUPLE_TOKEN                 0x0000006D
#define METHOD_SETUPDATE_TOKEN                   0x0000006E
#define METHOD_DICTUPDATE_TOKEN                  0x0000006F
#define METHOD_UNBOX_LONG_TAGGED                 0x00000070
#define METHOD_UNBOX_FLOAT                       0x00000071

#define METHOD_INT_TO_FLOAT                      0x00000072

#define METHOD_STOREMAP_NO_DECREF_TOKEN          0x00000073
#define METHOD_FORMAT_VALUE                      0x00000074
#define METHOD_FORMAT_OBJECT                     0x00000075


// call helpers
#define METHOD_CALL0_TOKEN        0x00010000
#define METHOD_CALL1_TOKEN        0x00010001
#define METHOD_CALL2_TOKEN        0x00010002
#define METHOD_CALL3_TOKEN        0x00010003
#define METHOD_CALL4_TOKEN        0x00010004
#define METHOD_CALL5_TOKEN        0x00010005
#define METHOD_CALL6_TOKEN        0x00010006
#define METHOD_CALL7_TOKEN        0x00010007
#define METHOD_CALL8_TOKEN        0x00010008
#define METHOD_CALL9_TOKEN        0x00010009

#define METHOD_CALL_ARGS            0x0001000A
#define METHOD_CALL_KWARGS          0x0001000B
#define METHOD_PYUNICODE_JOINARRAY  0x0002000C

#define METHOD_CALLN_TOKEN          0x000101FF

#define METHOD_KWCALL0_TOKEN        0x00010300
#define METHOD_KWCALL1_TOKEN        0x00010301
#define METHOD_KWCALL2_TOKEN        0x00010302
#define METHOD_KWCALL3_TOKEN        0x00010303
#define METHOD_KWCALL4_TOKEN        0x00010304
#define METHOD_KWCALLN_TOKEN        0x000103FF

#define METHOD_CALL0_OPT_TOKEN      0x00010200



// Py* helpers
#define METHOD_PYTUPLE_NEW           0x00020000
#define METHOD_PYLIST_NEW            0x00020001
#define METHOD_PYDICT_NEWPRESIZED    0x00020002
#define METHOD_PYSET_NEW             0x00020003
#define METHOD_PYSET_ADD             0x00020004
#define METHOD_PYOBJECT_ISTRUE       0x00020005
#define METHOD_PYITER_NEXT           0x00020006
#define METHOD_PYCELL_GET            0x00020007
#define METHOD_PYERR_RESTORE         0x00020008
#define METHOD_PYOBJECT_STR          0x00020009
#define METHOD_PYOBJECT_REPR         0x0002000A
#define METHOD_PYOBJECT_ASCII        0x0002000B

// Misc helpers
#define METHOD_LOADGLOBAL_TOKEN      0x00030000
#define METHOD_LOADATTR_TOKEN        0x00030001
#define METHOD_STOREATTR_TOKEN       0x00030002
#define METHOD_DELETEATTR_TOKEN      0x00030003
#define METHOD_STOREGLOBAL_TOKEN     0x00030004
#define METHOD_DELETEGLOBAL_TOKEN    0x00030005

#define METHOD_FLOAT_POWER_TOKEN    0x00050000
#define METHOD_FLOAT_FLOOR_TOKEN    0x00050001
#define METHOD_FLOAT_MODULUS_TOKEN  0x00050002

// signatures for calli methods
#define SIG_ITERNEXT_TOKEN            0x00040000
#define SIG_ITERNEXT_OPTIMIZED_TOKEN  0x00040001

#define FIRST_USER_FUNCTION_TOKEN     0x00100000

#define LD_FIELDA(type, field) m_il.ld_i(offsetof(type, field)); m_il.add(); 
#define LD_FIELD(type, field) m_il.ld_i(offsetof(type, field)); m_il.add(); m_il.ld_ind_i();
#define ST_FIELD(type, field) m_il.ld_i(offsetof(type, field)); m_il.add(); m_il.st_ind_i();
>>>>>>> 23a1eabd

extern ICorJitCompiler* g_jit;

class PythonCompiler : public IPythonCompiler {
    // pre-calculate some information...
    ILGenerator m_il;
    IMethod* m_method;

public:
    PythonCompiler(IMethod* method);

<<<<<<< HEAD
	virtual void emit_compare_float(CompareType compareType);
	virtual void emit_ret();
=======
    virtual void emit_ret();

    virtual void emit_store_name(void* name);
    virtual void emit_delete_name(void* name);
    virtual void emit_store_attr(void* name);
    virtual void emit_delete_attr(void* name);
    virtual void emit_load_attr(void* name);
    virtual void emit_store_global(void* name);
    virtual void emit_delete_global(void* name);
    virtual void emit_load_global(void* name);
    virtual void emit_delete_fast(int index);

    virtual void emit_new_tuple(size_t size);
    virtual void emit_tuple_store(size_t size);
    virtual void emit_tuple_load(size_t index);

    virtual void emit_new_list(size_t argCnt);
    virtual void emit_list_store(size_t argCnt);
    virtual void emit_list_extend();
    virtual void emit_list_to_tuple();

    virtual void emit_new_set();
    virtual void emit_set_extend();
    virtual void emit_dict_store();
    virtual void emit_dict_store_no_decref();

    virtual void emit_unicode_joinarray();
    virtual void emit_format_value();
    virtual void emit_pyobject_str();
    virtual void emit_pyobject_repr();
    virtual void emit_pyobject_ascii();
    virtual void emit_pyobject_format();

    virtual void emit_new_dict(size_t size);
    virtual void emit_map_extend();

    virtual void emit_build_slice();

    virtual void emit_store_subscr();
    virtual void emit_delete_subscr();

    virtual void emit_unary_positive();
    virtual void emit_unary_negative();
    virtual void emit_unary_negative_float();
    virtual void emit_unary_negative_tagged_int();

    virtual void emit_unary_not();

    virtual void emit_unary_not_push_int();
    virtual void emit_unary_not_float_push_bool();
    virtual void emit_unary_not_tagged_int_push_bool();
    virtual void emit_unary_invert();

    virtual void emit_import_name(void* name);
    virtual void emit_import_from(void* name);
    virtual void emit_import_star();

    virtual void emit_load_build_class();

    virtual void emit_unpack_sequence(Local sequence, Local sequenceStorage, Label success, size_t size);
>>>>>>> 23a1eabd
    virtual void emit_load_array(int index);
    virtual void emit_store_to_array(Local array, int index);

<<<<<<< HEAD
=======
    virtual void emit_unpack_ex(Local sequence, size_t leftSize, size_t rightSize, Local sequenceStorage, Local list, Local remainder);


    // Emits a call for the specified argument count.  If the compiler
    // can't emit a call with this number of args then it returns false,
    // and emit_call_with_tuple is used to call with a variable sized
    // tuple instead.
    virtual bool emit_call(size_t argCnt);
    virtual void emit_call_with_tuple();

    virtual bool emit_kwcall(size_t argCnt);
    virtual void emit_kwcall_with_tuple();

    virtual void emit_call_args();
    virtual void emit_call_kwargs();
    
    virtual void emit_new_function();
    virtual void emit_set_closure();
    virtual void emit_set_annotations();
    virtual void emit_set_kw_defaults();
    virtual void emit_set_defaults();

    virtual void emit_load_deref(int index);
    virtual void emit_store_deref(int index);
    virtual void emit_delete_deref(int index);
    virtual void emit_load_closure(int index);

>>>>>>> 23a1eabd
    virtual Local emit_spill();
    virtual void emit_store_local(Local local);

    virtual void emit_load_local(Local local);
    virtual void emit_load_local_addr(Local local);
    virtual void emit_load_and_free_local(Local local);
    virtual Local emit_define_local(bool cache);
    virtual Local emit_define_local(LocalKind kind = LK_Pointer);
    virtual void emit_free_local(Local local);
    virtual Local emit_allocate_stack_array(size_t elements);

    virtual void emit_null();

    virtual Label emit_define_label();
    virtual void emit_mark_label(Label label);
    virtual void emit_branch(BranchType branchType, Label label);
    virtual void emit_compare_equal();

    virtual void emit_int(int value);
    virtual void emit_float(double value);
    virtual void emit_ptr(void *value);
	virtual void emit_ptr(size_t value);
    virtual void emit_bool(bool value);

	virtual void emit_store_int32();
	virtual void emit_load_arg(int arg);
	virtual void emit_add();

    // Pops a value off the stack, performing no operations related to reference counting
    virtual void emit_pop();
    // Dups the current value on the stack, performing no operations related to reference counting
    virtual void emit_dup();

    virtual JittedCode* emit_compile();

	virtual void emit_call(void* func);
	virtual void emit_call(int token);

	virtual void emit_store_indirect_ptr();
	virtual void emit_load_indirect_ptr();
	virtual void emit_load_indirect_double();
	virtual void emit_negate();
	virtual void emit_bitwise_and();
	virtual void emit_load_indirect_int32();
	virtual void emit_store_indirect_int32();

	virtual void emit_divide();
	virtual void emit_multiply();
	virtual void emit_subtract();
};

#endif<|MERGE_RESOLUTION|>--- conflicted
+++ resolved
@@ -44,198 +44,6 @@
 #include "ipycomp.h"
 #include "jitinfo.h"
 #include "ilgen.h"
-<<<<<<< HEAD
-=======
-#include "intrins.h"
-#include "absint.h"
-
-// binary operator helpers
-#define METHOD_ADD_TOKEN                         0x00000000
-#define METHOD_MULTIPLY_TOKEN                    0x00000001
-#define METHOD_SUBTRACT_TOKEN                    0x00000002
-#define METHOD_DIVIDE_TOKEN                      0x00000003
-#define METHOD_FLOORDIVIDE_TOKEN                 0x00000004
-#define METHOD_POWER_TOKEN                       0x00000005
-#define METHOD_MODULO_TOKEN                      0x00000006
-#define METHOD_SUBSCR_TOKEN                      0x00000007
-#define METHOD_STOREMAP_TOKEN                    0x00000008
-#define METHOD_RICHCMP_TOKEN                     0x00000009
-#define METHOD_CONTAINS_TOKEN                    0x0000000A
-#define METHOD_NOTCONTAINS_TOKEN                 0x0000000B
-#define METHOD_STORESUBSCR_TOKEN                 0x0000000C
-#define METHOD_DELETESUBSCR_TOKEN                0x0000000D
-#define METHOD_NEWFUNCTION_TOKEN                 0x0000000E
-#define METHOD_GETITER_TOKEN                     0x0000000F
-#define METHOD_DECREF_TOKEN                      0x00000010
-#define METHOD_GETBUILDCLASS_TOKEN               0x00000011
-#define METHOD_LOADNAME_TOKEN                    0x00000012
-#define METHOD_STORENAME_TOKEN                   0x00000013
-#define METHOD_UNPACK_SEQUENCE_TOKEN             0x00000014
-#define METHOD_UNPACK_SEQUENCEEX_TOKEN           0x00000015
-#define METHOD_DELETENAME_TOKEN                  0x00000016
-#define METHOD_PYCELL_SET_TOKEN                  0x00000017
-#define METHOD_SET_CLOSURE                       0x00000018
-#define METHOD_BUILD_SLICE                       0x00000019
-#define METHOD_UNARY_POSITIVE                    0x0000001A
-#define METHOD_UNARY_NEGATIVE                    0x0000001B
-#define METHOD_UNARY_NOT                         0x0000001C
-#define METHOD_UNARY_INVERT                      0x0000001D
-#define METHOD_MATRIX_MULTIPLY_TOKEN             0x0000001E
-#define METHOD_BINARY_LSHIFT_TOKEN               0x0000001F
-#define METHOD_BINARY_RSHIFT_TOKEN               0x00000020
-#define METHOD_BINARY_AND_TOKEN                  0x00000021
-#define METHOD_BINARY_XOR_TOKEN                  0x00000022
-#define METHOD_BINARY_OR_TOKEN                   0x00000023
-#define METHOD_LIST_APPEND_TOKEN                 0x00000024
-#define METHOD_SET_ADD_TOKEN                     0x00000025
-#define METHOD_INPLACE_POWER_TOKEN               0x00000026
-#define METHOD_INPLACE_MULTIPLY_TOKEN            0x00000027
-#define METHOD_INPLACE_MATRIX_MULTIPLY_TOKEN     0x00000028
-#define METHOD_INPLACE_TRUE_DIVIDE_TOKEN         0x00000029
-#define METHOD_INPLACE_FLOOR_DIVIDE_TOKEN        0x0000002A
-#define METHOD_INPLACE_MODULO_TOKEN              0x0000002B
-#define METHOD_INPLACE_ADD_TOKEN                 0x0000002C
-#define METHOD_INPLACE_SUBTRACT_TOKEN            0x0000002D
-#define METHOD_INPLACE_LSHIFT_TOKEN              0x0000002E
-#define METHOD_INPLACE_RSHIFT_TOKEN              0x0000002F
-#define METHOD_INPLACE_AND_TOKEN                 0x00000030
-#define METHOD_INPLACE_XOR_TOKEN                 0x00000031
-#define METHOD_INPLACE_OR_TOKEN                  0x00000032
-#define METHOD_MAP_ADD_TOKEN                     0x00000033
-#define METHOD_PRINT_EXPR_TOKEN                  0x00000034
-#define METHOD_LOAD_CLASSDEREF_TOKEN             0x00000035
-#define METHOD_PREPARE_EXCEPTION                 0x00000036
-#define METHOD_DO_RAISE                          0x00000037
-#define METHOD_EH_TRACE                          0x00000038
-#define METHOD_COMPARE_EXCEPTIONS                0x00000039
-#define METHOD_UNBOUND_LOCAL                     0x0000003A
-#define METHOD_DEBUG_TRACE                       0x0000003B
-#define METHOD_CALLNKW_TOKEN                     0x0000003D
-#define METHOD_DEBUG_DUMP_FRAME                  0x0000003E
-#define METHOD_UNWIND_EH                         0x0000003F
-#define METHOD_PY_PUSHFRAME                      0x00000041
-#define METHOD_PY_POPFRAME                       0x00000042
-#define METHOD_PY_IMPORTNAME                     0x00000043
-
-#define METHOD_PY_IMPORTFROM                     0x00000045
-#define METHOD_PY_IMPORTSTAR                     0x00000046
-#define METHOD_IS                                0x00000049
-#define METHOD_ISNOT                             0x0000004A
-#define METHOD_IS_BOOL                           0x0000004B
-#define METHOD_ISNOT_BOOL                        0x0000004C
-#define METHOD_GETITER_OPTIMIZED_TOKEN           0x0000004D
-#define METHOD_COMPARE_EXCEPTIONS_INT            0x0000004E
-#define METHOD_CONTAINS_INT_TOKEN                0x0000004F
-#define METHOD_NOTCONTAINS_INT_TOKEN             0x00000050
-#define METHOD_UNARY_NOT_INT                     0x00000051
-#define METHOD_RICHEQUALS_GENERIC_TOKEN          0x00000052
-#define METHOD_FLOAT_FROM_DOUBLE                 0x00000053
-#define METHOD_BOOL_FROM_LONG                    0x00000054
-#define METHOD_PYERR_SETSTRING                   0x00000055
-#define METHOD_BOX_TAGGED_PTR                    0x00000056
-
-#define METHOD_ADD_INT_TOKEN                     0x00000057
-#define METHOD_DIVIDE_INT_TOKEN                  0x00000058
-#define METHOD_FLOORDIVIDE_INT_TOKEN             0x00000059
-#define METHOD_POWER_INT_TOKEN                   0x0000005A    
-#define METHOD_MODULO_INT_TOKEN                  0x0000005B
-#define METHOD_BINARY_LSHIFT_INT_TOKEN           0x0000005C
-#define METHOD_BINARY_RSHIFT_INT_TOKEN           0x0000005D
-#define METHOD_BINARY_AND_INT_TOKEN              0x0000005E
-#define METHOD_BINARY_XOR_INT_TOKEN              0x0000005F
-#define METHOD_BINARY_OR_INT_TOKEN               0x00000060
-#define METHOD_MULTIPLY_INT_TOKEN                0x00000061
-#define METHOD_SUBTRACT_INT_TOKEN                0x00000062
-#define METHOD_UNARY_NEGATIVE_INT                0x00000063
-#define METHOD_UNARY_NOT_INT_PUSH_BOOL           0x00000064
-
-#define METHOD_EQUALS_INT_TOKEN                  0x00000065
-#define METHOD_LESS_THAN_INT_TOKEN               0x00000066
-#define METHOD_LESS_THAN_EQUALS_INT_TOKEN        0x00000067
-#define METHOD_NOT_EQUALS_INT_TOKEN              0x00000068
-#define METHOD_GREATER_THAN_INT_TOKEN            0x00000069
-#define METHOD_GREATER_THAN_EQUALS_INT_TOKEN     0x0000006A
-#define METHOD_PERIODIC_WORK                     0x0000006B
-
-#define METHOD_EXTENDLIST_TOKEN                  0x0000006C
-#define METHOD_LISTTOTUPLE_TOKEN                 0x0000006D
-#define METHOD_SETUPDATE_TOKEN                   0x0000006E
-#define METHOD_DICTUPDATE_TOKEN                  0x0000006F
-#define METHOD_UNBOX_LONG_TAGGED                 0x00000070
-#define METHOD_UNBOX_FLOAT                       0x00000071
-
-#define METHOD_INT_TO_FLOAT                      0x00000072
-
-#define METHOD_STOREMAP_NO_DECREF_TOKEN          0x00000073
-#define METHOD_FORMAT_VALUE                      0x00000074
-#define METHOD_FORMAT_OBJECT                     0x00000075
-
-
-// call helpers
-#define METHOD_CALL0_TOKEN        0x00010000
-#define METHOD_CALL1_TOKEN        0x00010001
-#define METHOD_CALL2_TOKEN        0x00010002
-#define METHOD_CALL3_TOKEN        0x00010003
-#define METHOD_CALL4_TOKEN        0x00010004
-#define METHOD_CALL5_TOKEN        0x00010005
-#define METHOD_CALL6_TOKEN        0x00010006
-#define METHOD_CALL7_TOKEN        0x00010007
-#define METHOD_CALL8_TOKEN        0x00010008
-#define METHOD_CALL9_TOKEN        0x00010009
-
-#define METHOD_CALL_ARGS            0x0001000A
-#define METHOD_CALL_KWARGS          0x0001000B
-#define METHOD_PYUNICODE_JOINARRAY  0x0002000C
-
-#define METHOD_CALLN_TOKEN          0x000101FF
-
-#define METHOD_KWCALL0_TOKEN        0x00010300
-#define METHOD_KWCALL1_TOKEN        0x00010301
-#define METHOD_KWCALL2_TOKEN        0x00010302
-#define METHOD_KWCALL3_TOKEN        0x00010303
-#define METHOD_KWCALL4_TOKEN        0x00010304
-#define METHOD_KWCALLN_TOKEN        0x000103FF
-
-#define METHOD_CALL0_OPT_TOKEN      0x00010200
-
-
-
-// Py* helpers
-#define METHOD_PYTUPLE_NEW           0x00020000
-#define METHOD_PYLIST_NEW            0x00020001
-#define METHOD_PYDICT_NEWPRESIZED    0x00020002
-#define METHOD_PYSET_NEW             0x00020003
-#define METHOD_PYSET_ADD             0x00020004
-#define METHOD_PYOBJECT_ISTRUE       0x00020005
-#define METHOD_PYITER_NEXT           0x00020006
-#define METHOD_PYCELL_GET            0x00020007
-#define METHOD_PYERR_RESTORE         0x00020008
-#define METHOD_PYOBJECT_STR          0x00020009
-#define METHOD_PYOBJECT_REPR         0x0002000A
-#define METHOD_PYOBJECT_ASCII        0x0002000B
-
-// Misc helpers
-#define METHOD_LOADGLOBAL_TOKEN      0x00030000
-#define METHOD_LOADATTR_TOKEN        0x00030001
-#define METHOD_STOREATTR_TOKEN       0x00030002
-#define METHOD_DELETEATTR_TOKEN      0x00030003
-#define METHOD_STOREGLOBAL_TOKEN     0x00030004
-#define METHOD_DELETEGLOBAL_TOKEN    0x00030005
-
-#define METHOD_FLOAT_POWER_TOKEN    0x00050000
-#define METHOD_FLOAT_FLOOR_TOKEN    0x00050001
-#define METHOD_FLOAT_MODULUS_TOKEN  0x00050002
-
-// signatures for calli methods
-#define SIG_ITERNEXT_TOKEN            0x00040000
-#define SIG_ITERNEXT_OPTIMIZED_TOKEN  0x00040001
-
-#define FIRST_USER_FUNCTION_TOKEN     0x00100000
-
-#define LD_FIELDA(type, field) m_il.ld_i(offsetof(type, field)); m_il.add(); 
-#define LD_FIELD(type, field) m_il.ld_i(offsetof(type, field)); m_il.add(); m_il.ld_ind_i();
-#define ST_FIELD(type, field) m_il.ld_i(offsetof(type, field)); m_il.add(); m_il.st_ind_i();
->>>>>>> 23a1eabd
 
 extern ICorJitCompiler* g_jit;
 
@@ -247,104 +55,11 @@
 public:
     PythonCompiler(IMethod* method);
 
-<<<<<<< HEAD
 	virtual void emit_compare_float(CompareType compareType);
 	virtual void emit_ret();
-=======
-    virtual void emit_ret();
-
-    virtual void emit_store_name(void* name);
-    virtual void emit_delete_name(void* name);
-    virtual void emit_store_attr(void* name);
-    virtual void emit_delete_attr(void* name);
-    virtual void emit_load_attr(void* name);
-    virtual void emit_store_global(void* name);
-    virtual void emit_delete_global(void* name);
-    virtual void emit_load_global(void* name);
-    virtual void emit_delete_fast(int index);
-
-    virtual void emit_new_tuple(size_t size);
-    virtual void emit_tuple_store(size_t size);
-    virtual void emit_tuple_load(size_t index);
-
-    virtual void emit_new_list(size_t argCnt);
-    virtual void emit_list_store(size_t argCnt);
-    virtual void emit_list_extend();
-    virtual void emit_list_to_tuple();
-
-    virtual void emit_new_set();
-    virtual void emit_set_extend();
-    virtual void emit_dict_store();
-    virtual void emit_dict_store_no_decref();
-
-    virtual void emit_unicode_joinarray();
-    virtual void emit_format_value();
-    virtual void emit_pyobject_str();
-    virtual void emit_pyobject_repr();
-    virtual void emit_pyobject_ascii();
-    virtual void emit_pyobject_format();
-
-    virtual void emit_new_dict(size_t size);
-    virtual void emit_map_extend();
-
-    virtual void emit_build_slice();
-
-    virtual void emit_store_subscr();
-    virtual void emit_delete_subscr();
-
-    virtual void emit_unary_positive();
-    virtual void emit_unary_negative();
-    virtual void emit_unary_negative_float();
-    virtual void emit_unary_negative_tagged_int();
-
-    virtual void emit_unary_not();
-
-    virtual void emit_unary_not_push_int();
-    virtual void emit_unary_not_float_push_bool();
-    virtual void emit_unary_not_tagged_int_push_bool();
-    virtual void emit_unary_invert();
-
-    virtual void emit_import_name(void* name);
-    virtual void emit_import_from(void* name);
-    virtual void emit_import_star();
-
-    virtual void emit_load_build_class();
-
-    virtual void emit_unpack_sequence(Local sequence, Local sequenceStorage, Label success, size_t size);
->>>>>>> 23a1eabd
     virtual void emit_load_array(int index);
     virtual void emit_store_to_array(Local array, int index);
 
-<<<<<<< HEAD
-=======
-    virtual void emit_unpack_ex(Local sequence, size_t leftSize, size_t rightSize, Local sequenceStorage, Local list, Local remainder);
-
-
-    // Emits a call for the specified argument count.  If the compiler
-    // can't emit a call with this number of args then it returns false,
-    // and emit_call_with_tuple is used to call with a variable sized
-    // tuple instead.
-    virtual bool emit_call(size_t argCnt);
-    virtual void emit_call_with_tuple();
-
-    virtual bool emit_kwcall(size_t argCnt);
-    virtual void emit_kwcall_with_tuple();
-
-    virtual void emit_call_args();
-    virtual void emit_call_kwargs();
-    
-    virtual void emit_new_function();
-    virtual void emit_set_closure();
-    virtual void emit_set_annotations();
-    virtual void emit_set_kw_defaults();
-    virtual void emit_set_defaults();
-
-    virtual void emit_load_deref(int index);
-    virtual void emit_store_deref(int index);
-    virtual void emit_delete_deref(int index);
-    virtual void emit_load_closure(int index);
-
->>>>>>> 23a1eabd
     virtual Local emit_spill();
     virtual void emit_store_local(Local local);
 
