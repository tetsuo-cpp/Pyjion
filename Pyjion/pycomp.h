--- conflicted
+++ resolved
@@ -164,15 +164,12 @@
 #define METHOD_GREATER_THAN_EQUALS_INT_TOKEN	0x0000006A
 #define METHOD_PERIODIC_WORK                    0x0000006B
 
-<<<<<<< HEAD
-#define METHOD_UNBOX_LONG_TAGGED                0x0000006C
-#define METHOD_UNBOX_FLOAT                      0x0000006D
-=======
 #define METHOD_EXTENDLIST_TOKEN                 0x0000006C
 #define METHOD_LISTTOTUPLE_TOKEN                0x0000006D
 #define METHOD_SETUPDATE_TOKEN                  0x0000006E
 #define METHOD_DICTUPDATE_TOKEN                 0x0000006F
->>>>>>> d17504b4
+#define METHOD_UNBOX_LONG_TAGGED                0x00000070
+#define METHOD_UNBOX_FLOAT                      0x00000071
 
 // call helpers
 #define METHOD_CALL0_TOKEN		0x00010000
